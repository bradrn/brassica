--- conflicted
+++ resolved
@@ -24,11 +24,6 @@
     -> CInt        -- ^ input format
     -> CInt        -- ^ highlighting mode
     -> CInt        -- ^ output mode
-<<<<<<< HEAD
-    -> StablePtr (IORef (Maybe [Component PWord]))  -- ^ previous results
-    -> IO CString  -- ^ output (either wordlist or parse error)
-parseTokeniseAndApplyRules_hs changesRaw wsRaw (CBool report) infmtC hlModeC outModeC prevPtr = do
-=======
     -> CInt        -- ^ timeout (μs)
     -> StablePtr (IORef (Maybe [Component PWord]))  -- ^ previous results
     -> IO CString  -- ^ output (either wordlist or parse error)
@@ -42,7 +37,6 @@
   outModeC
   prevPtr
   = do
->>>>>>> 91805952
     changesText <- GHC.peekCString utf8 changesRaw
     wsText      <- GHC.peekCString utf8 wsRaw
 
@@ -59,12 +53,6 @@
 
     case parseSoundChanges changesText of
         Left e -> GHC.newCString utf8 $ "<pre>" ++ errorBundlePretty e ++ "</pre>"
-<<<<<<< HEAD
-        Right statements ->
-            case parseTokeniseAndApplyRules statements wsText infmt mode prev of
-                ParseError e -> GHC.newCString utf8 $ "<pre>" ++ errorBundlePretty e ++ "</pre>"
-                HighlightedWords result -> do
-=======
         Right statements -> do
             result' <-
                 timeout (fromIntegral timeoutC) $
@@ -74,7 +62,6 @@
                 Nothing -> GHC.newCString utf8 "&lt;timeout&gt;"
                 Just (ParseError e) -> GHC.newCString utf8 $ "<pre>" ++ errorBundlePretty e ++ "</pre>"
                 Just (HighlightedWords result) -> do
->>>>>>> 91805952
                     writeIORef prevRef $ Just $ (fmap.fmap) fst result
                     GHC.newCString utf8 $ escape $ detokeniseWords' highlightWord result
                 Just (AppliedRulesTable items) -> do
@@ -113,10 +100,7 @@
     -> CString
     -> CBool
     -> CInt
-<<<<<<< HEAD
-=======
     -> CInt
->>>>>>> 91805952
     -> CInt
     -> CInt
     -> StablePtr (IORef (Maybe [Component PWord]))

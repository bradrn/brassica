#include "BrassicaInterop_stub.h"
#include "mainwindow.h"
#include "paradigmwindow.h"
#include "settingsdialog.h"

#include <QFileDialog>
#include <QGridLayout>
#include <QGroupBox>
#include <QLabel>
#include <QMenu>
#include <QMenuBar>
#include <QRadioButton>
#include <QScrollBar>
#include <QTextCodec>
#include <QTextStream>
#include <Qt>

MainWindow::MainWindow(QWidget *parent)
    : QMainWindow(parent)
    , settings()
{
    setWindowTitle("Brassica");

    hsResults = initResults();

    QWidget *window = new QWidget;
    setCentralWidget(window);

    setupWidgets(window);
    setupMenuBar();
    applySettings();

    connect(applyBtn      , &QPushButton::clicked  , this, [this] { applySoundChanges(false, false); });
    connect(reportRulesBtn, &QPushButton::clicked  , this, [this] { applySoundChanges(false, true); } );
    connect(rulesEdit, &QPlainTextEdit::textChanged, this, [this] { applySoundChanges(true, false); });
    connect(wordsEdit, &QPlainTextEdit::textChanged, this, [this] { applySoundChanges(true, false); });

    connect(rulesEdit, &QPlainTextEdit::textChanged, this, &MainWindow::reparseCategories);

<<<<<<< HEAD
    connect(mdfBtn, &QRadioButton::toggled, [this](bool checked) {
=======
    connect(wordsEditVScroll , &QAbstractSlider::valueChanged, this, &MainWindow::updateOutputFromWordsSlider);
    connect(outputEditVScroll, &QAbstractSlider::valueChanged, this, &MainWindow::updateWordsFromOutputSlider);
    connect(synchroniseScrolls, &QCheckBox::toggled, this, [this](bool checked) {
        if (checked) updateOutputFromWordsSlider(wordsEditVScroll->value());
    });

    connect(mdfBtn, &QRadioButton::toggled, this, [this](bool checked) {
>>>>>>> 91805952
        if (checked) {
            mdfoutBtn->setEnabled(true);
            mdfetymoutBtn->setEnabled(true);
        } else {
            if (mdfoutBtn->isChecked() || mdfetymoutBtn->isChecked())
                rawoutBtn->setChecked(true);
            mdfoutBtn->setEnabled(false);
            mdfetymoutBtn->setEnabled(false);
        }
    });
}

MainWindow::~MainWindow()
{
}

void MainWindow::setupWidgets(QWidget *central)
{
    QGridLayout *mainLayout = new QGridLayout(central);

    QSplitter *mainSplitter = new QSplitter(Qt::Horizontal);
    mainLayout->addWidget(mainSplitter);

    QVBoxLayout *rulesLayout      = mkLayoutWithContainer(mainSplitter);
    QVBoxLayout *wordsLayout      = mkLayoutWithContainer(mainSplitter);
    QVBoxLayout *midLayout        = mkLayoutWithContainer(mainSplitter);
    QVBoxLayout *outputLayout     = mkLayoutWithContainer(mainSplitter);

    midLayout->setAlignment(Qt::AlignTop);

    QLabel *rulesLbl = new QLabel("Rules:");
    rulesEdit = new QPlainTextEdit;
    rulesHl = new RulesHighlighter(rulesEdit->document());
    rulesLayout->addWidget(rulesLbl);
    rulesLayout->addWidget(rulesEdit);

    QLabel *wordsLbl = new QLabel("Input lexicon:");
    wordsEdit = new QPlainTextEdit;
    wordsLayout->addWidget(wordsLbl);
    wordsLayout->addWidget(wordsEdit);

    wordsEditVScroll = wordsEdit->verticalScrollBar();

    applyBtn = new QPushButton("Apply");
    midLayout->addWidget(applyBtn);

    reportRulesBtn = new QPushButton("Report rules applied");
    midLayout->addWidget(reportRulesBtn);

    QGroupBox *highlightBox = new QGroupBox("Output highlighting");
    QVBoxLayout *highlightLayout = new QVBoxLayout(highlightBox);
    midLayout->addWidget(highlightBox);

    nohighlightBtn = new QRadioButton("No highlighting");
    nohighlightBtn->setChecked(true);
    highlightLayout->addWidget(nohighlightBtn);

    diffhighlightBtn = new QRadioButton("Different to last run");
    highlightLayout->addWidget(diffhighlightBtn);

    inputhighlightBtn = new QRadioButton("Different to input");
    highlightLayout->addWidget(inputhighlightBtn);

    QGroupBox *inputFormatBox = new QGroupBox("Input lexicon format");
    QVBoxLayout *inputFormatLayout = new QVBoxLayout(inputFormatBox);
    midLayout->addWidget(inputFormatBox);

    rawBtn = new QRadioButton("Wordlist + glosses");
    rawBtn->setChecked(true);
    inputFormatLayout->addWidget(rawBtn);

    mdfBtn = new QRadioButton("MDF file");
    inputFormatLayout->addWidget(mdfBtn);

    outputFormatBox = new QGroupBox("Output format");
    QVBoxLayout *outputFormatLayout = new QVBoxLayout(outputFormatBox);
    midLayout->addWidget(outputFormatBox);

    rawoutBtn = new QRadioButton("Wordlist");
    rawoutBtn->setChecked(true);
    outputFormatLayout->addWidget(rawoutBtn);

    inoutBtn = new QRadioButton("Input→output");
    outputFormatLayout->addWidget(inoutBtn);

    mdfoutBtn = new QRadioButton("MDF output");
    mdfoutBtn->setEnabled(false);
    outputFormatLayout->addWidget(mdfoutBtn);

    mdfetymoutBtn = new QRadioButton("MDF output with etymologies");
    mdfetymoutBtn->setEnabled(false);
    outputFormatLayout->addWidget(mdfetymoutBtn);

    viewLive = new QCheckBox("View results live");
    midLayout->addWidget(viewLive);

    synchroniseScrolls = new QCheckBox("Synchronise scroll positions");
    synchroniseScrolls->setChecked(true);
    midLayout->addWidget(synchroniseScrolls);

    QLabel *outputLbl = new QLabel("Output lexicon:");
    outputEdit = new QTextEdit;
    outputEdit->setReadOnly(true);
    outputLayout->addWidget(outputLbl);
    outputLayout->addWidget(outputEdit);

    outputEditVScroll = outputEdit->verticalScrollBar();
}

void MainWindow::setupMenuBar()
{
    QMenu *fileMenu = menuBar()->addMenu("&File");
    fileMenu->addAction("Open rules", QKeySequence(Qt::CTRL | Qt::Key_O), this, &MainWindow::openRules);
    fileMenu->addAction("Save rules", QKeySequence(Qt::CTRL | Qt::Key_S), this, &MainWindow::saveRules);
    fileMenu->addAction("Save rules as", this, &MainWindow::saveRulesAs);
    fileMenu->addAction("Open lexicon", QKeySequence(Qt::CTRL | Qt::SHIFT | Qt::Key_O), this, &MainWindow::openLexicon);
    fileMenu->addAction("Save lexicon", QKeySequence(Qt::CTRL | Qt::SHIFT | Qt::Key_S), this, &MainWindow::saveLexicon);
    fileMenu->addAction("Save lexicon as", this, &MainWindow::saveLexiconAs);

    QMenu *toolsMenu = menuBar()->addMenu("&Tools");
    toolsMenu->addAction("Paradigm builder", this, &MainWindow::showParadigmBuilder);
    toolsMenu->addAction("Options...", this, &MainWindow::editSettings);
}

QVBoxLayout *MainWindow::mkLayoutWithContainer(QSplitter *splitter)
{
    QWidget *container = new QWidget;
    QVBoxLayout *layout = new QVBoxLayout(container);
    layout->setContentsMargins(0,0,0,0);
    splitter->addWidget(container);
    return layout;
}

void MainWindow::doSaveRules(QString fileName)
{
    QFile file(fileName);
    if (!file.open(QIODevice::WriteOnly | QIODevice::Text))
        return;

    QString rules = rulesEdit->toPlainText();
    file.write(rules.toUtf8());
}

void MainWindow::doSaveLexicon(QString fileName)
{
    QFile file(fileName);
    if (!file.open(QIODevice::WriteOnly | QIODevice::Text))
        return;

    QString lexicon = wordsEdit->toPlainText();
    file.write(lexicon.toUtf8());
}

void MainWindow::applySettings()
{
    rulesEdit->setFont(settings.rulesFont);
    wordsEdit->setFont(settings.wordsFont);
    outputEdit->setFont(settings.wordsFont);
    settings.writeSettings();
}

void MainWindow::applySoundChanges(bool live, bool reportRules)
{
    if (live && !viewLive->isChecked()) return;

    QString rules      = rulesEdit     ->toPlainText();
    QString words      = wordsEdit     ->toPlainText();

    //QString output = proc->applyRules(categories, rules, words);

    int infmt = 0;
    if (mdfBtn->isChecked()) infmt = 1;

    int checkedHl = 0;
    if (diffhighlightBtn->isChecked()) checkedHl = 1;
    else if (inputhighlightBtn->isChecked()) checkedHl = 2;

    int outMode = 1; // default to wordlist / rawoutBtn
    if (mdfoutBtn->isChecked()) outMode = 0;
    else if (mdfetymoutBtn->isChecked()) outMode = 2;
    else if (inoutBtn->isChecked()) outMode = 3;

    QByteArray output = QByteArray((char*) parseTokeniseAndApplyRules_hs(
                                       rules.toUtf8().data(),
                                       words.toUtf8().data(),
                                       reportRules,
                                       infmt,
                                       checkedHl,
<<<<<<< HEAD
=======
                                       5000000,  // 5 s
>>>>>>> 91805952
                                       outMode,
                                       hsResults));

    blockScrollTrackingEvent = true;
    outputEdit->setHtml(QString::fromUtf8(output));

    blockScrollTrackingEvent = false;
    updateOutputFromWordsSlider(wordsEditVScroll->value());
}

void MainWindow::openRules()
{
    QString fileName = QFileDialog::getOpenFileName(this, "Open rules", QString(), "Brassica rules (*.bsc);;All files (*.*)");
    QFile file(fileName);
    if (!file.open(QIODevice::ReadOnly | QIODevice::Text))
        return;

    rulesEdit->setPlainText(QString::fromUtf8(file.readAll()));
    currentRulesFile = fileName;
}

void MainWindow::saveRules()
{
    if (currentRulesFile.isEmpty()) saveRulesAs();
    else doSaveRules(currentRulesFile);
}

void MainWindow::saveRulesAs()
{
    QString fileName = QFileDialog::getSaveFileName(this, "Save rules", QString(), "Brassica rules (*.bsc);;All files (*.*)");
    doSaveRules(fileName);
    currentRulesFile = fileName;
}

void MainWindow::openLexicon()
{
    QString fileName = QFileDialog::getOpenFileName(this, "Open lexicon", QString(), "Lexicon files (*.lex);;MDF files (*.mdf *.txt);;All files (*.*)");
    QFile file(fileName);
    if (!file.open(QIODevice::ReadOnly | QIODevice::Text))
        return;

    wordsEdit->setPlainText(QString::fromUtf8(file.readAll()));

    QString extension = QFileInfo(fileName).suffix();
    if (extension == "mdf" || extension == "txt")
        mdfBtn->setChecked(true);
    else
        rawBtn->setChecked(true);

    currentLexiconFile = fileName;
}

void MainWindow::saveLexicon()
{
    if (currentLexiconFile.isEmpty()) saveLexiconAs();
    else doSaveLexicon(currentLexiconFile);
}

void MainWindow::saveLexiconAs()
{
    QString fileName = QFileDialog::getSaveFileName(this, "Open lexicon", QString(), "Lexicon files (*.lex);;MDF files (*.mdf *.txt);;All files (*.*)");
    doSaveLexicon(fileName);
    currentLexiconFile = fileName;
}

void MainWindow::updateOutputFromWordsSlider(int value)
{
    if (!synchroniseScrolls->isChecked()) return;

    if (blockScrollTrackingEvent) {
        blockScrollTrackingEvent = false;
    } else {
        float wordsMin = wordsEditVScroll->minimum();
        float wordsMax = wordsEditVScroll->maximum();
        float outputMin = outputEditVScroll->minimum();
        float outputMax = outputEditVScroll->maximum();

        float ratio = (value - wordsMin) / (wordsMax - wordsMin);
        blockScrollTrackingEvent = true;
        outputEditVScroll->setValue(
            (ratio * (outputMax - outputMin)) + outputMin);
    }
}

void MainWindow::updateWordsFromOutputSlider(int value)
{
    if (!synchroniseScrolls->isChecked()) return;

    if (blockScrollTrackingEvent) {
        blockScrollTrackingEvent = false;
    } else {
        float wordsMin = wordsEditVScroll->minimum();
        float wordsMax = wordsEditVScroll->maximum();
        float outputMin = outputEditVScroll->minimum();
        float outputMax = outputEditVScroll->maximum();

        float ratio = (value - outputMin) / (outputMax - outputMin);
        blockScrollTrackingEvent = true;
        wordsEditVScroll->setValue(
            (ratio * (wordsMax - wordsMin)) + wordsMin);
    }
}

void MainWindow::showParadigmBuilder()
{
    ParadigmWindow *pw = new ParadigmWindow(this);
    pw->show();
}

void MainWindow::reparseCategories()
{
    QString changesText = rulesEdit->toPlainText();

    /* A very simple state machine. Starts recording categories when
     * `categories` is read. After this, split each line at the equals sign and
     * add to `categories`. When `end' is reached, read to next `categories`.
     * Feature lines need their own processing.
     */

    QStringList categories;

    {
        QTextStream stream;
        stream.setString(&changesText, QIODevice::ReadOnly);
        QString line;
        QStringList lineParts;
        bool inCategories;
        while(stream.readLineInto(&line))
        {
            if (line.contains("categories")) inCategories = true;
            else if (line == "end") inCategories = false;
            else if (line.contains("feature"))
            {
                static const QRegularExpression featureRegex("=|/|feature");
                lineParts = line.split(featureRegex);
                // every second part from the end is a category name,
                for (int i = lineParts.length()-2; i>=0; i-=2)
                    categories.append(lineParts[i].trimmed());
            }
            else if (inCategories)
            {
                lineParts = line.split('=');
                if (lineParts.length() > 1)
                    categories.append(lineParts[0].trimmed());
            }
        }
    }

    {
        const QSignalBlocker blocker(rulesEdit);
        rulesHl->setCategories(categories);
    }
}

void MainWindow::editSettings()
{
    SettingsDialog dlg(settings, this);
    if (dlg.exec() == QDialog::Accepted)
        applySettings();
}
<|MERGE_RESOLUTION|>--- conflicted
+++ resolved
@@ -37,9 +37,6 @@
 
     connect(rulesEdit, &QPlainTextEdit::textChanged, this, &MainWindow::reparseCategories);
 
-<<<<<<< HEAD
-    connect(mdfBtn, &QRadioButton::toggled, [this](bool checked) {
-=======
     connect(wordsEditVScroll , &QAbstractSlider::valueChanged, this, &MainWindow::updateOutputFromWordsSlider);
     connect(outputEditVScroll, &QAbstractSlider::valueChanged, this, &MainWindow::updateWordsFromOutputSlider);
     connect(synchroniseScrolls, &QCheckBox::toggled, this, [this](bool checked) {
@@ -47,7 +44,6 @@
     });
 
     connect(mdfBtn, &QRadioButton::toggled, this, [this](bool checked) {
->>>>>>> 91805952
         if (checked) {
             mdfoutBtn->setEnabled(true);
             mdfetymoutBtn->setEnabled(true);
@@ -236,10 +232,7 @@
                                        reportRules,
                                        infmt,
                                        checkedHl,
-<<<<<<< HEAD
-=======
                                        5000000,  // 5 s
->>>>>>> 91805952
                                        outMode,
                                        hsResults));
 

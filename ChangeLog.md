# Brassica changelog

## Unreleased changes

### Behaviour

<<<<<<< HEAD
- Bugfixes:
  - The first element of categories is now treated consistently
      accross both category blocks and inline categories.
=======
- New option to highlight only words affected by specific rules, selected with new flag `-h`

### Code

- New flag `highlightSpecificRule` added to `Brassica.SoundChanges.Types.Flags`
- `Brassica.SoundChanges.Apply.getChangedOutputs` and `Brassica.SoundChanges.Apply.getChangedReports`
    now take an extra parameter of new type `Brassica.SoundChanges.Apply.HighlightMode`
>>>>>>> f6977e2f

## 1.0.0

### Behaviour

(Note: breaking changes are boldfaced.)

- Bugfixes:
  - Etymologies are now added in all situations when processing an MDF file
  - Desktop version correctly warns about unsaved changes when opening a file
  - Rules such as `[p f] / [f h] / (a) _ #` are no longer applied twice to the same grapheme
      (as a consequence of changes to rule application, see below)
  - `noreplace` categories now tokenise multigraphs as expected
- Documentation (user guides and Haddocks) have been comprensively rewritten
- ‘Tonogenesis’ example has been replaced by ‘Thai’ example
- New support for phonetic features:
  - Features can be written as maximal `$name#ident(values)` after another lexeme
  - Categories named `+Feature`, `-Feature` and `+Feature+Value`
      get special interpretation with intersections and subtractions
  - New category syntax: `&` before category name forces union interpretation
      even for category names beginning with `+`/`-`
  - Change to category syntax: first element of category is always interpreted as union
      (**technically a breaking change**, but unlikely in existing sound changes)
  - Syntax `&Feature` after set operation (`&`/`+`/`-`) to include both `-Feature` and `+Feature`
      (i.e. all graphemes with a setting for that feature)
  - Declaration `auto <FeaturalCategory>` in category definition block
      can be used to treat said feature autosegmentally
      whenever a grapheme in the selected category is mentioned
- Other changes to sound change syntax:
  - `report` directive allows for reporting intermediate results in input→output mode
  - Graphemes followed by `~` are now allowed inside a category block,
      but **disallowed in category names and in `extra` declarations** (where they would be meaningless)
  - **Category intersection now produces a category with graphemes
      in the same order as the last category mentioned, rather than the first**
  - Optional elements or categories can now be prefixed by `%` to make them match greedily
  - New backreference syntax `@#id` allows categories to be matched by ID rather than number
  - `extra` graphemes are now always taken into account for multigraph tokenisation
      (**technically a breaking change**, but unlikely in existing sound changes)
  - Within a category, single graphemes inside braces are now treated the same as single graphemes outside braces
      (**technically a breaking change**, but unlikely to change existing sound changes)
- Changes to rule application algorithm:
  - **Sound change applications can now overlap,
      such that the replacement from one application can be used as the environment for the next**
  - New flag `-no` allows for reverting to the previous behaviour (non-overlapping applications)
  - **Make RTL and LTR application symmetric,
      by reimplementing the former as LTR application with words and rules reversed:
      consequently category correspondences, backreferences etc. are also reversed**
- Improvements to graphical interface:
  - Whitespace is now preserved when displaying sound change output on desktop and web
  - New keyboard shortcuts in desktop GUI:
      Ctrl+Enter to apply rules, Ctrl+Tab to toggle between rules and words textboxes
  - Some labels have been changed to be more descriptive:
    ‘Different to input’ to ‘Any rule applied’, and ‘Wordlist’ to ‘Wordlist + glosses’
  - Improvements to output from ‘Report rules apply’: most importantly,
    comments are no longer included next to rules, and
    outputs are no longer aligned across input words (greatly increasing responsiveness on desktop)
  - User can now choose which MDF hierarchy to use for dictionaries
  - Web version brought closer to parity with desktop version
      by adding MDF support and an option to ‘synchronise scroll positions’
  - When ‘view results live’ is selected, results are updated on changes to all controls,
      not just changes to words or sound changes
  - Add ‘Edit’ menu to desktop GUI, including ‘Find’ dialog box
  - Add ‘Help’ menu to desktop GUI
  - Fields of web GUI can now be initialised using URL query parameters
    (`r` for rules, `w` for words)
  - Add ‘select all’ buttons to web GUI
  - Improve display of web application controls on small screens
  - Sound changes editor on web version has been rewritten to work around bug with combining diacritics
  - Add option for ‘input→output’ display format to include glosses and whitespace

### Code

- CMakeLists for desktop GUI now track Haskell binary dependency correctly
- Renamed `Brassica.SoundChange.Category` to `Brassica.SoundChange.Expand`
- Renamed constructor `Brassica.SoundChange.Types.DirectiveS` to `Brassica.SoundChange.Types.DeclS` 
- Changes resulting from addition of `report`:
  - New constructor `ReportS` added to `Brassica.SoundChange.Types.Statement`
  - A constructor `ReportWord` has been added to `Brassica.SoundChange.Apply.Internal.LogItem`,
      while its former record fields `input` and `output` have been replaced with functions
      `logInput` and `logOutput`.
  - `Brassica.SoundChange.Frontend.Internal` has been restructured to allow display of intermediate results
  - New function `Brassica.SoundChange.Tokenise.joinComponents` added to assist with said restructure
- Changes resulting from addition of features:
  - New constructors `Feature` and `Autosegment` added to `Brassica.SoundChange.Types.Lexeme`
    (the latter primarily for internal use)
  - New type `Brassica.SoundChange.Apply.Internal`
  - New constructor `DefineAuto` added to `Brassica.SoundChange.Types.CategoryDefinition`
  - Changes in category expansion:
      new type `Brassica.SoundChange.Expand.AutosegmentDef`,
      and new constructor `InvalidDerivedValue`
        added to `Brassica.SoundChange.Expand.ExpandError`
- Changes resulting from new rule application algorithm:
  - New constructore `PrevEnd` added to `Brassica.SoundChange.Apply.Internal.RuleTag`
  - New field `nonOverlappingTarget` added to `Brassica.SoundChange.Types.Flags`
- New constructors `GreedyOptional` and `GreedyCategory` for `Brassica.SoundChange.Types.Lexeme`
- `Brassica.SoundChange.Frontend.Internal.InputLexiconFormat`
    now depends on new type `Brassica.SoundChange.Frontend.Internal.MDFHierarchy`
- Word boundaries are now simply ordinary graphemes `"#"`:
    `Brassica.SoundChange.Types.Grapheme` is now a type synonym for `[Char]`
- Expansion now results in sound changes with declaration type `GraphemesList`
    rather than `[Grapheme]`
- API of `Brassica.SoundChanges.Apply` (and `Brassica.SoundChanges.Apply.Internal`) has been refactored:
  - `LogItem` (now re-exported from `Brassica.SoundChanges.Apply`)
      no longer stores redundant information on input words
  - `PWordLog` is renamed `Log`, and is now based on `LogItem`
  - `initialWord` is now renamed `inputWord`
  - Former functions `applyRule` and `applyStatement`
      have been renamed to `applyRuleMZ` and `applyStatementMZ`;
  - Former functions `applyRuleWithLogs` and `applyStatementWithLog`
      have been renamed to `applyRule` and `applyStatement`
  - Function `applyRuleWithLog` has been removed
  - Set of sound change application functions `applyChanges*`
      has been replaced with a single function `applyChanges` returning a `PWordLog`,
      plus a set of functions to extract various outputs from it
- New constructor `WordsWithProtoOutputPreserve` for `Brassica.SoundChange.Frontend.Internal.OutputMode`
- Remove now-unnecessary pattern `Brassica.SoundChange.Types.Boundary`
- In parsing modules, re-export whole module `Text.Megaparsec.Error`
    rather than only re-exporting the single function `errorBundlePretty`
- Category elements are now represented as simply `[Lexeme category a]`
    (synonym `Brassica.SoundChanges.Types.CategoryElement`),
    without any special case for single-grapheme elements
- `concatWithBoundary` is now no longer re-exported from `Brassica.SoundChange.Tokenise`

## 0.3.0

### Behaviour

- Bugfix: nested categories are now matched up correctly between target and replacement
- Bugfix: Brassica no longer freezes with rules where the target is entirely optional
- Bugfix: Brassica no longer crashes when a rule refers to nonexistent categories
- Wildcard symbols can now be used in the replacement of a rule
- Brassica now applies sound changes to words in parallel, giving a significant speedup on multi-core machines (though not in a webpage)
- New `extra` directive allows specifying characters which should never be replaced through all category redefinitions
- Improved placement of etymologies in MDF output
- Target and replacement can now be separated by `->`
- New `filter` directive allows removing unwanted results
- An improved heuristic for avoiding infinite loops in epenthesis rules,
    such that e.g. `/h/a_a` yields `aaaa`→`ahahaha` rather than previous unexpected *`ahaaha`
- New `-??` flag to allow for per-occurrence sporadicity
- `categories` directive can now be specified `noreplace`
    to prevent replacement of unknown graphemes with U+FFFD (�)
- Improved method for highlighting words ‘different to last run’
    (now using the Myers diff algorithm)
- Added syntax highlighting for flags
- Sound change rules can now be specified on the command-line using new `--eval` or `-e` flag
- Add CLI option to highlight words different to input
- Currently open files shown in title of desktop window
- Desktop application warns when closing with unsaved changes
- Improve user interface for file management in desktop paradigm builder
- New CLI for paradigm builder: program name `brassica-pb`

### Code

- `optparse-applicative` lower bound tightened to 0.17.1
- Bugfix: `Brassica.SoundChange.Apply.applyRuleStr` is no longer seriously broken
- `Brassica.SoundChange.Apply.Internal.applyOnce` now returns a `RuleStatus` value with more detailed information about the rule application, which is now used by `Brassica.SoundChange.Apply.Internal.setupForNextApplication`
- `Wildcard` and `Kleene` no longer have `OneOf 'Target 'Env` constraint
- `OneOf` type family is no longer used and has been removed
- `Target` and `Environment` `LexemeType`s have been unified as `Matched`
- `Brassica.SoundChange.Frontend.Internal.parseTokeniseAndApplyRules` now takes another argument specifying how to map over the parse output,
    allowing it to be run both on a single core and in parallel depending on the provided function
- `Brassica.SoundChange.Types.Directive` has a new constructor `ExtraGraphemes` for the `extra` directive, with corresponding changes in parsing and expansion
- `Brassica.SoundChange.Category.extend` has been renamed to `extendCategories`, and now requires pattern-matching on a `Categories` directive before use
- `Brassica.SoundChange.Frontend.Internal.parseTokeniseAndApplyRules` no longer implements rule expansion,
   allowing it to take place only once without needing to be repeated for each rule application.
- MDF support has been comprehensively rewritten:
  - `Brassica.MDF` has been removed
  - New module `Brassica.SFM.SFM` implements generic support for SIL Standard Field Marker hierarchies
  - New module `Brassica.SFM.MDF` describes the standard and alternate MDF hierarchies,
    and other necessary utilities for working with MDF documents
  - Some rewrites to `Brassica.SoundChange.Frontend.Internal` to account for the new architecture
- New type `Brassica.SoundChange.Types.Filter`, resulting in other changes:
  - New `FilterS` constructor added to `Brassica.SoundChange.Types.Statement`
  - `LogItem` and `PWordLog` (in `Brassica.SoundChange.Apply.Internal`) now use `Maybe PWord`
    to show cases where a word was deleted
  - Corresponding changes to parsing, expansion and application
- Rule sporadicity is now represented by a dedicated type, `Brassica.SoundChange.Types.Sporadicity`
- `Categories` constructor (in `Brassica.SoundChange.Types.Directive`)
    now has an extra field for `noreplace` directive
- Add useful function `Brassica.Paradigm.Apply.depth`

## v0.2.0

- Allow grapheme to begin with star
- Allow lexeme sequences in categories using `{…}` syntax
- Allow backreferences to occur in the environment
- Allow user to choose separator used between multiple results (previously a space)
- Internal refactor: category expansion is now separate from parsing
- Add `--version` command-line option
- Store `MultiZipper` data in a `Vector` rather than a linked list (for performance)
- Bugfix: subtraction now removes all subtracted graphemes
- Store paradigm builder output in a tree data structure, allowing a more compact output format
- Documented abstract features in paradigm builder (previously present but undocumented)

## v0.1.1

- Rewrote executables with a client/server architecture for better Windows support.
  The library remains unchanged.

## v0.1.0

- Add new syntax with `#` in lexicon to create word boundaries which can be manipulated by sound changes
- Web interface greatly improved using WebAssembly
- Allow synchronising scroll positions in GUI between input and output textboxes
- Add timeout to desktop GUI to abort long-running computations
- Allow category backreferencing with `@n` before category
- Allow forcing nondeterminism with `@?` before category
- Add ‘input→output’ format for output words
- Change default output format for MDF input to wordlist in CLI
- Add ‘or environments’ with syntax ‘target / replacement / env1 / env2 / env3 / …’.
  Former rule exceptions with similar syntax have been changed to syntax ‘target / replacement / env // exception’.
- Improve documentation<|MERGE_RESOLUTION|>--- conflicted
+++ resolved
@@ -4,11 +4,9 @@
 
 ### Behaviour
 
-<<<<<<< HEAD
 - Bugfixes:
   - The first element of categories is now treated consistently
       accross both category blocks and inline categories.
-=======
 - New option to highlight only words affected by specific rules, selected with new flag `-h`
 
 ### Code
@@ -16,7 +14,6 @@
 - New flag `highlightSpecificRule` added to `Brassica.SoundChanges.Types.Flags`
 - `Brassica.SoundChanges.Apply.getChangedOutputs` and `Brassica.SoundChanges.Apply.getChangedReports`
     now take an extra parameter of new type `Brassica.SoundChanges.Apply.HighlightMode`
->>>>>>> f6977e2f
 
 ## 1.0.0
 

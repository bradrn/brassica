--- conflicted
+++ resolved
@@ -1,12 +1,8 @@
 # Brassica changelog
 
-<<<<<<< HEAD
-## Unreleased changes
+## v0.2.0
 
 - Allow grapheme to begin with star
-=======
-## v0.2.0
-
 - Allow lexeme sequences in categories using `{…}` syntax
 - Allow backreferences to occur in the environment
 - Allow user to choose separator used between multiple results (previously a space)
@@ -15,7 +11,6 @@
 - Store `MultiZipper` data in a `Vector` rather than a linked list (for performance)
 - Bugfix: subtraction now removes all subtracted graphemes
 - Store paradigm builder output in a tree data structure, allowing a more compact output format
->>>>>>> d39731f3
 - Documented abstract features in paradigm builder (previously present but undocumented)
 
 ## v0.1.1

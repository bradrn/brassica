--- conflicted
+++ resolved
@@ -1,653 +1,648 @@
-{-# LANGUAGE BangPatterns         #-}
-{-# LANGUAGE CPP                  #-}
-{-# LANGUAGE ConstraintKinds       #-}
-{-# LANGUAGE DataKinds             #-}
-{-# LANGUAGE DeriveAnyClass        #-}
-{-# LANGUAGE DeriveFunctor         #-}
-{-# LANGUAGE DeriveGeneric         #-}
-{-# LANGUAGE DerivingVia           #-}
-{-# LANGUAGE FlexibleContexts      #-}
-{-# LANGUAGE FlexibleInstances     #-}
-{-# LANGUAGE GADTs                 #-}
-{-# LANGUAGE LambdaCase            #-}
-{-# LANGUAGE MultiParamTypeClasses #-}
-{-# LANGUAGE NamedFieldPuns        #-}
-{-# LANGUAGE PolyKinds             #-}
-{-# LANGUAGE RankNTypes            #-}
-{-# LANGUAGE RecordWildCards       #-}
-{-# LANGUAGE ScopedTypeVariables   #-}
-{-# LANGUAGE TupleSections         #-}
-{-# LANGUAGE TypeFamilies          #-}
-{-# LANGUAGE UndecidableInstances  #-}
-{-# LANGUAGE ViewPatterns          #-}
-
-{-| __Warning:__ This module is __internal__, and does __not__ follow
-  the Package Versioning Policy. It may be useful for extending
-  Brassica, but be prepared to track development closely if you import
-  this module.
--}
-module Brassica.SoundChange.Apply.Internal
-<<<<<<< HEAD
-       ( -- * Types
-         RuleTag(..)
-       , RuleStatus(..)
-=======
-       (
->>>>>>> b627a345
-       -- * Lexeme matching
-         RuleTag(..)
-       , MatchOutput(..)
-       , match
-       , matchMany
-       , matchMany'
-       , mkReplacement
-       , exceptionAppliesAtPoint
-       , matchRuleAtPoint
-       -- * Sound change application
-       , applyOnce
-       , applyRule
-       , checkGraphemes
-       , applyStatement
-       , applyRuleStr
-       , applyStatementStr
-       , applyChanges
-       -- * Logging
-       , LogItem(..)
-       , PWordLog(..)
-       , toPWordLog
-       , reportAsHtmlRows
-       , reportAsText
-       , applyStatementWithLog
-       , applyChangesWithLog
-       , applyChangesWithLogs
-       , applyChangesWithChanges
-       ) where
-
-import Control.Applicative ((<|>))
-import Control.Category ((>>>))
-import Control.Monad ((>=>), join)  -- needed for mtl>=2.3
-import Data.Containers.ListUtils (nubOrd)
-import Data.Functor ((<&>))
-import Data.Maybe (maybeToList, fromMaybe, listToMaybe, mapMaybe)
-import GHC.Generics (Generic)
-
-import Control.DeepSeq (NFData)
-import Control.Monad.State
-
-import Brassica.SoundChange.Apply.Internal.MultiZipper
-import Brassica.SoundChange.Types
-import Data.Bifunctor (Bifunctor(first))
-
--- | Defines the tags used when applying a 'Rule'.
-data RuleTag
-    = AppStart     -- ^ The start of a rule application
-    | TargetStart  -- ^ The start of the target
-    | TargetEnd    -- ^ The end of the target
-    deriving (Eq, Ord, Show)
-
--- | A monad in which to process a 'MultiZipper' over
--- 'Char's. Essentially a @StateT (MultiZipper RuleTag Grapheme) []@:
--- it stores the 'MultiZipper' as state, and allows failure,
--- backtracking and multiple answers (backtracking over the state
--- too).
-newtype RuleAp a = RuleAp { runRuleAp :: MultiZipper RuleTag Grapheme -> [(a, MultiZipper RuleTag Grapheme)] }
-    deriving (Functor, Applicative, Monad, MonadState (MultiZipper RuleTag Grapheme)
-#if __GLASGOW_HASKELL__ > 806
-    , MonadFail
-#endif
-    )
-      via (StateT (MultiZipper RuleTag Grapheme) [])
-
--- | Lift a partial modification function into a 'State'. Update state
--- if it succeeds, otherwise rollback.
-modifyMay :: Monad m => (s -> Maybe s) -> StateT s m ()
-modifyMay f = modify $ \s -> fromMaybe s (f s)
-
--- | Monadic version of 'modify'.
-modifyM :: Monad m => (s -> m s) -> StateT s m ()
-modifyM f = StateT (fmap ((),) . f)
-
--- | Given a nondeterministic stateful function, lift it into a
--- 'StateT' computation which returns 'Nothing' when the original
--- action would have failed with no results.
-try :: (s -> [(a, s)]) -> StateT s [] (Maybe a)
-try p = StateT $ \s ->
-    case p s of
-        [] -> [(Nothing, s)]
-        r -> first Just <$> r
-
--- | Describes the output of a 'match' operation.
-data MatchOutput = MatchOutput
-    { -- | For each category matched, the index of the matched
-      -- grapheme in that category.
-      matchedCatIxs    :: [Int]
-      -- | For each optional group whether it matched or not
-    , matchedOptionals :: [Bool]
-      -- | For each wildcard, the graphemes which it matched
-    , matchedWildcards :: [[Grapheme]]
-      -- | For each Kleene star, how many repititions it matched
-    , matchedKleenes   :: [Int]
-      -- | The graphemes which were matched
-    , matchedGraphemes :: [Grapheme]
-    } deriving (Show)
-
-modifyMatchedGraphemes :: ([Grapheme] -> [Grapheme]) -> MatchOutput -> MatchOutput
-modifyMatchedGraphemes f MatchOutput{..} = MatchOutput{matchedGraphemes=f matchedGraphemes, ..}
-
-appendGrapheme :: MatchOutput -> Grapheme -> MatchOutput
-appendGrapheme out g = modifyMatchedGraphemes (++[g]) out
-
-instance Semigroup MatchOutput where
-    (MatchOutput a1 b1 c1 d1 e1) <> (MatchOutput a2 b2 c2 d2 e2) =
-        MatchOutput (a1++a2) (b1++b2) (c1++c2) (d1++d2) (e1++e2)
-
-zipWith' :: [a] -> [b] -> (a -> b -> c) -> [c]
-zipWith' xs ys f = zipWith f xs ys
-
-insertAt :: Int -> a -> [a] -> [a]
-insertAt n a as = let (xs,ys) = splitAt n as in xs ++ (a:ys)
-
-insertAtCat :: Int -> Int -> MatchOutput -> MatchOutput
-insertAtCat n i mz = mz { matchedCatIxs = insertAt n i $ matchedCatIxs mz }
-
-insertAtKleene :: Int -> Int -> MatchOutput -> MatchOutput
-insertAtKleene n i mz = mz { matchedKleenes = insertAt n i $ matchedKleenes mz }
-
--- | Match a single 'Lexeme' against a 'MultiZipper', and advance the
--- 'MultiZipper' past the match. For each match found, returns the
--- 'MatchOutput' tupled with the updated 'MultiZipper'.
-match :: MatchOutput          -- ^ The previous 'MatchOutput'
-      -> Maybe Grapheme       -- ^ The previously-matched grapheme, if any. (Used to match a 'Geminate'.)
-      -> Lexeme Expanded 'Matched  -- ^ The lexeme to match.
-      -> MultiZipper t Grapheme   -- ^ The 'MultiZipper' to match against.
-      -> [(MatchOutput, MultiZipper t Grapheme)]
-      -- ^ The output: a tuple @(g, mz)@ as described below.
-match out prev (Optional l) mz =
-    (out <> MatchOutput [] [False] [] [] [], mz) :
-    matchMany (out <> MatchOutput [] [True] [] [] []) prev l mz
-match out prev (Wildcard l) mz = matchWildcard out prev l mz
-match out prev (Kleene l) mz = matchKleene out prev l mz
-match out _ (Grapheme g) mz = (out <> MatchOutput [] [] [] [] [g],) <$> maybeToList (matchGrapheme g mz)
-match out prev (Category (FromElements gs)) mz =
-    concat $ zipWith' gs [0..] $ \e i ->
-        -- make sure to insert new index BEFORE any new ones which
-        -- might be added by the recursive call
-        first (insertAtCat (length $ matchedCatIxs out) i) <$>
-            case e of
-                Left  g  -> match out prev (Grapheme g :: Lexeme Expanded a) mz
-                Right ls -> matchMany out prev ls mz
-match out prev Geminate mz = case prev of
-    Nothing -> []
-    Just prev' -> (out <> MatchOutput [] [] [] [] [prev'],) <$> maybeToList (matchGrapheme prev' mz)
-match out prev (Backreference i (FromElements gs)) mz = do
-    e <- maybeToList $
-        (gs !?) =<< matchedCatIxs out !? (i-1)
-    case e of
-        Left  g  -> match out prev (Grapheme g :: Lexeme Expanded a) mz
-        Right ls -> matchMany out prev ls mz
-
-matchKleene
-    :: MatchOutput
-    -> Maybe Grapheme
-    -> Lexeme Expanded 'Matched
-    -> MultiZipper t Grapheme
-    -> [(MatchOutput, MultiZipper t Grapheme)]
-matchKleene origOut = go 0 origOut
-  where
-    go !n out prev l mz = case match out prev l mz of
-        [] -> [
-            ( insertAtKleene (length $ matchedKleenes origOut) n out
-            , mz
-            ) ]
-        r -> r >>= \(out', mz') -> go (n+1) out' prev l mz'
-
-matchWildcard
-    :: MatchOutput
-    -> Maybe Grapheme
-    -> Lexeme Expanded 'Matched
-    -> MultiZipper t Grapheme
-    -> [(MatchOutput, MultiZipper t Grapheme)]
-matchWildcard = go []
-  where
-    go matched out prev l mz = case match out prev l mz of
-        [] -> maybeToList (consume mz) >>= \case
-            (GBoundary, _) -> []   -- don't continue past word boundary
-            (g, mz') -> go (g:matched) (appendGrapheme out g) prev l mz'
-        r -> r <&> \(out', mz') ->
-            ( out'
-              { matchedWildcards = matchedWildcards out' ++ [reverse matched]
-              }
-            , mz'
-            )
-
-matchGrapheme :: Grapheme -> MultiZipper t Grapheme -> Maybe (MultiZipper t Grapheme)
-matchGrapheme g = matchGraphemeP (==g)
-
-matchGraphemeP :: (Grapheme -> Bool) -> MultiZipper t Grapheme -> Maybe (MultiZipper t Grapheme)
-matchGraphemeP p mz = value mz >>= \cs -> if p cs then fwd mz else Nothing
-
--- | Match a list of several 'Lexeme's against a
--- 'MultiZipper'. Arguments and output are the same as with 'match',
--- though the outputs are given as a list of indices and graphemes
--- rather than as a single index and grapheme.
-matchMany :: MatchOutput
-          -> Maybe Grapheme
-          -> [Lexeme Expanded 'Matched]
-          -> MultiZipper t Grapheme
-          -> [(MatchOutput, MultiZipper t Grapheme)]
-matchMany out _ [] mz = [(out, mz)]
-matchMany out prev (l:ls) mz =
-    match out prev l mz >>= \(out', mz') ->
-    matchMany  out' (lastMay (matchedGraphemes out') <|> prev) ls mz'
-
--- | 'matchMany' without any previous match output.
-matchMany' :: Maybe Grapheme
-          -> [Lexeme Expanded 'Matched]
-          -> MultiZipper t Grapheme
-          -> [(MatchOutput, MultiZipper t Grapheme)]
-matchMany' = matchMany (MatchOutput [] [] [] [] [])
-
--- Small utility function, not exported
-lastMay :: [a] -> Maybe a
-lastMay l = if null l then Nothing else Just (last l)
-
-data ReplacementIndices = ReplacementIndices
-    { ixInCategories :: Int
-    , ixInOptionals :: Int
-    , ixInWildcards :: Int
-    , ixInKleenes :: Int
-    , forcedCategory :: Maybe CategoryNumber
-    } deriving (Show)
-
-data CategoryNumber = CategoryNumber Int | Nondeterministic
-    deriving (Show)
-
-advanceCategory :: ReplacementIndices -> Int -> (CategoryNumber, ReplacementIndices)
-advanceCategory ix cslen =
-    case forcedCategory ix of
-        Just i -> (i, ix { forcedCategory = Nothing })
-        Nothing ->
-            let i = ixInCategories ix in
-                ( if i < cslen then CategoryNumber i else Nondeterministic
-                , ix { ixInCategories = i+1 }
-                )
-
-advanceOptional :: ReplacementIndices -> (Int, ReplacementIndices)
-advanceOptional ix =
-    let i = ixInOptionals ix
-    in (i, ix { ixInOptionals = i+1 })
-
-advanceWildcard :: ReplacementIndices -> (Int, ReplacementIndices)
-advanceWildcard ix =
-    let i = ixInWildcards ix
-    in (i, ix { ixInWildcards = i+1 })
-
-advanceKleene :: ReplacementIndices -> (Int, ReplacementIndices)
-advanceKleene ix =
-    let i = ixInKleenes ix
-    in (i, ix { ixInKleenes = i+1 })
-
-forceCategory :: CategoryNumber -> ReplacementIndices -> ReplacementIndices
-forceCategory i ixs = ixs { forcedCategory = Just i }
-
--- | Partially safe list indexing
-(!?) :: [a] -> Int -> Maybe a
-(x:_ ) !? 0 = Just x
-(_:xs) !? n = xs !? (n-1)
-[]     !? _ = Nothing
-
--- | Given a list of 'Lexeme's specifying a replacement, generate all
--- possible replacements and apply them to the given input.
-mkReplacement
-    :: MatchOutput              -- ^ The result of matching against the target
-    -> [Lexeme Expanded 'Replacement]    -- ^ The 'Lexeme's specifying the replacement.
-    -> MultiZipper t Grapheme
-    -> [MultiZipper t Grapheme]
-mkReplacement out = \ls -> fmap (fst . snd) . go startIxs ls . (,Nothing)
-  where
-    startIxs = ReplacementIndices 0 0 0 0 Nothing
-
-    go
-        :: ReplacementIndices
-        -> [Lexeme Expanded 'Replacement]
-        -> (MultiZipper t Grapheme, Maybe Grapheme)
-        -> [(ReplacementIndices, (MultiZipper t Grapheme, Maybe Grapheme))]
-    go ixs []     (mz, prev) = [(ixs, (mz, prev))]
-    go ixs (l:ls) (mz, prev) = do
-        (ixs', (mz', prev')) <- replaceLex ixs l mz prev
-        go ixs' ls (mz', prev')
-
-    numCatsMatched = length $ matchedCatIxs out
-
-    replaceLex
-        :: ReplacementIndices
-        -> Lexeme Expanded 'Replacement
-        -> MultiZipper t Grapheme
-        -> Maybe Grapheme
-        -> [(ReplacementIndices, (MultiZipper t Grapheme, Maybe Grapheme))]
-    replaceLex ixs (Grapheme g) mz _prev = [(ixs, (insert g mz, Just g))]
-    replaceLex ixs (Category (FromElements gs)) mz prev =
-        case advanceCategory ixs numCatsMatched of
-            (CategoryNumber ci, ixs') ->
-                let i = matchedCatIxs out !! ci in
-                    case gs !? i of
-                        Just (Left g) -> [(ixs', (insert g mz, Just g))]
-                        Just (Right ls) -> go ixs' ls (mz, prev)
-                        Nothing  -> [(ixs', (insert (GMulti "\xfffd") mz, Nothing))]  -- Unicode replacement character
-            (Nondeterministic, ixs') -> gs >>= \case
-                Left g -> [(ixs', (insert g mz, Just g))]
-                Right ls -> go ixs' ls (mz, prev)
-    replaceLex ixs (Optional ls) mz prev =
-        let (co, ixs') = advanceOptional ixs in
-            case matchedOptionals out !? co of
-                Just True -> go ixs' ls (mz, prev)
-                Just False -> [(ixs', (mz, Nothing))]
-                Nothing    ->  (ixs', (mz, Nothing)) : go ixs ls (mz, prev)
-    replaceLex ixs Metathesis mz _prev =
-        [( ixs
-         , ( flip insertMany mz $ reverse $ matchedGraphemes out
-           , listToMaybe $ matchedGraphemes out)
-         )]
-    replaceLex ixs Geminate mz prev =
-        [(ixs, (flip insertMany mz $ maybeToList prev, prev))]
-    replaceLex ixs Discard mz prev =
-        let (_, ixs') = advanceCategory ixs numCatsMatched
-        in [(ixs', (mz, prev))]
-    replaceLex ixs (Backreference i c) mz prev =
-        let ixs' = forceCategory (CategoryNumber $ i-1) ixs -- 1-based indexing!
-        in replaceLex ixs' (Category c) mz prev
-    replaceLex ixs (Multiple c) mz prev =
-        let ixs' = forceCategory Nondeterministic ixs
-        in replaceLex ixs' (Category c) mz prev
-    replaceLex ixs (Wildcard l) mz prev =
-        let (i, ixs') = advanceWildcard ixs
-        in case matchedWildcards out !? i of
-            Just w -> go ixs' (fmap Grapheme w ++ [l]) (mz, prev)
-            -- need to add 'l' here too
-            Nothing -> replaceLex ixs' l mz prev
-    replaceLex ixs (Kleene l) mz prev =
-        let (i, ixs') = advanceKleene ixs
-        in case matchedKleenes out !? i of
-            Just n -> go ixs' (replicate n l) (mz, prev)
-            Nothing -> [(ixs', (mz, prev))]
-
--- | Given a 'Rule' and a 'MultiZipper', determines whether the
--- 'exception' of that rule (if any) applies starting at the current
--- position of the 'MultiZipper'; if it does, returns the index of the
--- first element of each matching 'target'.
-exceptionAppliesAtPoint
-    :: [Lexeme Expanded 'Matched]
-    -> Environment Expanded
-    -> MultiZipper RuleTag Grapheme -> [Int]
-exceptionAppliesAtPoint target (ex1, ex2) mz = fmap fst $ flip runRuleAp mz $ do
-    ex1Out <- RuleAp $ matchMany' Nothing ex1
-    pos <- gets curPos
-    MatchOutput{matchedGraphemes} <- RuleAp $ matchMany' Nothing target
-    _ <- RuleAp $ matchMany ex1Out (listToMaybe matchedGraphemes) ex2
-    return pos
-
--- | Given a target and environment, determine if they rule
--- matches. If so, for each match, set the appropriate 'RuleTag's and
--- return a tuple of @(is, gs)@, where @gs@ is a list of matched
--- t'Grapheme's, and @is@ is a list of indices, one for each
--- 'Category' lexeme matched.
-matchRuleAtPoint
-    :: [Lexeme Expanded 'Matched]
-    -> Environment Expanded
-    -> MultiZipper RuleTag Grapheme
-    -> [(MatchOutput, MultiZipper RuleTag Grapheme)]
-matchRuleAtPoint target (env1,env2) mz = flip runRuleAp mz $ do
-    env1Out <- RuleAp $ matchMany' Nothing env1
-    -- start of target needs to be INSIDE 'MultiZipper'!
-    -- otherwise get weird things like /x/#_ resulting in
-    -- #abc#→#xabd#x when it should be #abc#→#xabc#
-    gets atBoundary >>= \case
-        True -> RuleAp $ const []
-        False -> do
-            modify $ tag TargetStart
-            matchResult <- RuleAp $ matchMany' Nothing target
-            modify $ tag TargetEnd
-            _ <- RuleAp $ matchMany env1Out (listToMaybe $ matchedGraphemes matchResult) env2
-            return matchResult
-
-data RuleStatus = SuccessNormal | SuccessEpenthesis | Failure
-    deriving (Eq, Show)
-
--- | Given a 'Rule', determine if the rule matches at the current
--- point; if so, apply the rule, adding appropriate tags.
-applyOnce :: Rule Expanded -> StateT (MultiZipper RuleTag Grapheme) [] RuleStatus
-applyOnce r@Rule{target, replacement, exception} =
-    modify (tag AppStart) >> go (environment r)
-  where
-    go [] = return Failure
-    go (env:envs) = do
-        result <- try (matchRuleAtPoint target env)
-        case result of
-            Just out -> do
-                exs <- case exception of
-                    Nothing -> pure []
-                    Just ex -> gets $ join . toList .
-                        extend' (exceptionAppliesAtPoint target ex)
-                gets (locationOf TargetStart) >>= \p ->
-                    if maybe True (`elem` exs) p
-                    then return Failure
-                    else do
-                        modifyMay $ delete (TargetStart, TargetEnd)
-                        modifyMay $ seek TargetStart
-                        modifyM $ mkReplacement out replacement
-                        return $
-                            if null (matchedGraphemes out)
-                                then SuccessEpenthesis
-                                else SuccessNormal
-            Nothing -> modifyMay (seek AppStart) >> go envs
-
--- | Remove tags and advance the current index to the next t'Grapheme'
--- after the rule application.
-setupForNextApplication
-    :: RuleStatus
-    -> Rule Expanded
-    -> MultiZipper RuleTag Grapheme
-    -> Maybe (MultiZipper RuleTag Grapheme)
-setupForNextApplication status Rule{flags=Flags{applyDirection}} =
-    fmap untag . case applyDirection of
-        RTL -> seek AppStart >=> bwd
-        LTR -> case status of
-            SuccessNormal -> seek TargetEnd
-            SuccessEpenthesis ->
-                -- need to move forward if applying an epenthesis rule to avoid an infinite loop
-                seek TargetEnd >=> fwd
-            Failure -> seek AppStart >=> fwd
-
--- | Apply a 'Rule' to a 'MultiZipper'. The application will start at
--- the beginning of the 'MultiZipper', and will be repeated as many
--- times as possible. Returns all valid results.
-applyRule :: Rule Expanded -> MultiZipper RuleTag Grapheme -> [MultiZipper RuleTag Grapheme]
-applyRule r = \mz ->    -- use a lambda so mz isn't shadowed in the where block
-    let startingPos = case applyDirection $ flags r of
-            LTR -> toBeginning mz
-            RTL -> toEnd mz
-        result = repeatRule (applyOnce r) startingPos
-    in if sporadic $ flags r
-          then mz : result
-          else result
-  where
-    repeatRule
-        :: StateT (MultiZipper RuleTag Grapheme) [] RuleStatus
-        -> MultiZipper RuleTag Grapheme
-        -> [MultiZipper RuleTag Grapheme]
-    repeatRule m mz = runStateT m mz >>= \(status, mz') ->
-        if (status /= Failure) && applyOnceOnly (flags r)
-        then [mz']
-        else case setupForNextApplication status r mz' of
-            Just mz'' -> repeatRule m mz''
-            Nothing -> [mz']
-
--- | Check that the 'MultiZipper' contains only graphemes listed in
--- the given 'CategoriesDecl', replacing all unlisted graphemes with
--- U+FFFD.
-checkGraphemes :: [Grapheme] -> MultiZipper RuleTag Grapheme -> MultiZipper RuleTag Grapheme
-checkGraphemes gs = fmap $ \case
-    GBoundary -> GBoundary
-    g -> if g `elem` gs then g else GMulti "\xfffd"
-
--- | Apply a 'Statement' to a 'MultiZipper'. This is a simple wrapper
--- around 'applyRule' and 'checkGraphemes'.
-applyStatement
-    :: Statement Expanded [Grapheme]
-    -> MultiZipper RuleTag Grapheme
-    -> [MultiZipper RuleTag Grapheme]
-applyStatement (RuleS r) mz = applyRule r mz
-applyStatement (DirectiveS gs) mz = [checkGraphemes gs mz]
-
--- | Apply a single 'Rule' to a word.
---
--- Note: duplicate outputs from this function are removed. To keep
--- duplicates, use the lower-level internal function 'applyRule'
--- directly.
-applyRuleStr :: Rule Expanded -> PWord -> [PWord]
--- Note: 'fromJust' is safe here as 'apply' should always succeed
-applyRuleStr r s = nubOrd $ fmap toList $ applyRule r $ fromListStart s
-
--- | Apply a single 'Statement' to a word.
---
--- Note: as with 'applyRuleStr', duplicate outputs from this function
--- are removed. To keep duplicates, use the lower-level internal
--- function 'applyStatement' directly.
-applyStatementStr :: Statement Expanded [Grapheme] -> PWord -> [PWord]
-applyStatementStr st =
-    addBoundaries
-    >>> fromListStart
-    >>> applyStatement st
-    >>> fmap (toList >>> removeBoundaries)
-    >>> nubOrd
-
--- | A log item representing a single application of an action. (In
--- practise this will usually be a 'Statement'.) Specifies the action
--- which was applied, as well as the ‘before’ and ‘after’ states.
-data LogItem r = ActionApplied
-    { action :: r
-    , input :: PWord
-    , output :: PWord
-    } deriving (Show, Functor, Generic, NFData)
-
--- | Logs the evolution of a 'PWord' as various actions are applied to
--- it. The actions (usually 'Statement's) are of type @r@.
-data PWordLog r = PWordLog
-    { initialWord :: PWord
-    -- ^ The initial word, before any actions have been applied
-    , derivations :: [(PWord, r)]
-    -- ^ The state of the word after each action @r@, stored alongside
-    -- the action which was applied at each point
-    } deriving (Show, Functor, Generic, NFData)
-
-toPWordLog :: [LogItem r] -> Maybe (PWordLog r)
-toPWordLog [] = Nothing
-toPWordLog ls@(l : _) = Just $ PWordLog
-    { initialWord = input l
-    , derivations = (\ActionApplied{..} -> (output, action)) <$> ls
-    }
-
--- | Render a single 'PWordLog' to rows of an HTML table. For
--- instance, the example log given in the documentation for
--- 'reportAsText' would be converted to the following HTML:
---
--- > "<tr><td>tara</td><td>&rarr;</td><td>tazha</td><td>(r / zh)</td></tr><tr><td></td><td>&rarr;</td><td>tazh</td><td>(V / / _ #)</td></tr>"
---
--- Which might be displayed in an HTML table as something like the
--- following:
---
--- +------+---+-------+-------------+ 
--- | tara | → | tazha | (r / zh)    |
--- +------+---+-------+-------------+ 
--- |      | → | tazh  | (V / / _ #) |
--- +------+---+-------+-------------+ 
-
-reportAsHtmlRows :: (r -> String) -> PWordLog r -> String
-reportAsHtmlRows render item = go (concatWithBoundary $ initialWord item) (derivations item)
-  where
-    go _ [] = ""
-    go cell1 ((output, action) : ds) =
-        ("<tr><td>" ++ cell1 ++ "</td><td>&rarr;</td><td>"
-         ++ concatWithBoundary output
-         ++ "</td><td>(" ++ render action ++ ")</td></tr>")
-        ++ go "" ds
-
--- | Render a single 'PWordLog' to plain text. For instance, this log:
---
--- > PWordLog
--- >   { initialWord = ["t", "a", "r", "a"]
--- >   , derivations =
--- >     [ (["t", "a", "zh", "a"], "r / zh")
--- >     , (["t", "a", "zh"], "V / / _ #")
--- >     ]
--- >   }
---
--- Would render as:
---
--- > tara
--- >   -> tazha  (r / zh)
--- >   -> tazh   (V / / _ #)
-reportAsText :: (r -> String) -> PWordLog r -> String
-reportAsText render item = unlines $
-    concatWithBoundary (initialWord item) : fmap toLine (alignWithPadding $ derivations item)
-  where
-    alignWithPadding ds =
-        let (fmap concatWithBoundary -> outputs, actions) = unzip ds
-            maxlen = maximum $ length <$> outputs
-            padded = outputs <&> \o -> o ++ replicate (maxlen - length o) ' '
-        in zip padded actions
-
-    toLine (output, action) = "  -> " ++ output ++ "  (" ++ render action ++ ")"
-
--- | Apply a single 'Statement' to a word. Returns a 'LogItem' for
--- each possible result, or @[]@ if the rule does not apply and the
--- input is returned unmodified.
-applyStatementWithLog
-    :: Statement Expanded [Grapheme]
-    -> PWord
-    -> [LogItem (Statement Expanded [Grapheme])]
-applyStatementWithLog st w = case applyStatementStr st w of
-    [w'] -> if w' == w then [] else [ActionApplied st w w']
-    r -> ActionApplied st w <$> r
-
--- | Apply 'SoundChanges' to a word. For each possible result, returns
--- a 'LogItem' for each 'Statement' which altered the input.
-applyChangesWithLog
-    :: SoundChanges Expanded [Grapheme]
-    -> PWord
-    -> [[LogItem (Statement Expanded [Grapheme])]]
-applyChangesWithLog [] _ = [[]]
-applyChangesWithLog (st:sts) w =
-    case applyStatementWithLog st w of
-        [] -> applyChangesWithLog sts w
-        items -> items >>= \l@ActionApplied{output=w'} ->
-            (l :) <$> applyChangesWithLog sts w'
-
--- | Apply 'SoundChanges' to a word, returning an 'PWordLog'
--- for each possible result.
-applyChangesWithLogs
-    :: SoundChanges Expanded [Grapheme]
-    -> PWord
-    -> [PWordLog (Statement Expanded [Grapheme])]
-applyChangesWithLogs scs w = mapMaybe toPWordLog $ applyChangesWithLog  scs w
-
--- | Apply a set of 'SoundChanges' to a word.
-applyChanges :: SoundChanges Expanded [Grapheme] -> PWord -> [PWord]
-applyChanges sts w =
-    lastOutput <$> applyChangesWithLog sts w
-  where
-    lastOutput [] = w
-    lastOutput ls = output $ last ls
-
--- | Apply 'SoundChanges' to a word returning the final results, as
--- well as a boolean value indicating whether the word should be
--- highlighted in a UI due to changes from its initial value. (Note
--- that this accounts for 'highlightChanges' values.)
-applyChangesWithChanges :: SoundChanges Expanded [Grapheme] -> PWord -> [(PWord, Bool)]
-applyChangesWithChanges sts w = applyChangesWithLog sts w <&> \case
-    [] -> (w, False)
-    logs -> (output $ last logs, hasChanged logs)
-  where
-    hasChanged = any $ \case
-        ActionApplied{action=RuleS rule} -> highlightChanges $ flags rule
-        ActionApplied{action=DirectiveS _} -> True
+{-# LANGUAGE BangPatterns         #-}
+{-# LANGUAGE CPP                  #-}
+{-# LANGUAGE ConstraintKinds       #-}
+{-# LANGUAGE DataKinds             #-}
+{-# LANGUAGE DeriveAnyClass        #-}
+{-# LANGUAGE DeriveFunctor         #-}
+{-# LANGUAGE DeriveGeneric         #-}
+{-# LANGUAGE DerivingVia           #-}
+{-# LANGUAGE FlexibleContexts      #-}
+{-# LANGUAGE FlexibleInstances     #-}
+{-# LANGUAGE GADTs                 #-}
+{-# LANGUAGE LambdaCase            #-}
+{-# LANGUAGE MultiParamTypeClasses #-}
+{-# LANGUAGE NamedFieldPuns        #-}
+{-# LANGUAGE PolyKinds             #-}
+{-# LANGUAGE RankNTypes            #-}
+{-# LANGUAGE RecordWildCards       #-}
+{-# LANGUAGE ScopedTypeVariables   #-}
+{-# LANGUAGE TupleSections         #-}
+{-# LANGUAGE TypeFamilies          #-}
+{-# LANGUAGE UndecidableInstances  #-}
+{-# LANGUAGE ViewPatterns          #-}
+
+{-| __Warning:__ This module is __internal__, and does __not__ follow
+  the Package Versioning Policy. It may be useful for extending
+  Brassica, but be prepared to track development closely if you import
+  this module.
+-}
+module Brassica.SoundChange.Apply.Internal
+       (
+       -- * Lexeme matching
+         RuleTag(..)
+       , RuleStatus(..)
+       , MatchOutput(..)
+       , match
+       , matchMany
+       , matchMany'
+       , mkReplacement
+       , exceptionAppliesAtPoint
+       , matchRuleAtPoint
+       -- * Sound change application
+       , applyOnce
+       , applyRule
+       , checkGraphemes
+       , applyStatement
+       , applyRuleStr
+       , applyStatementStr
+       , applyChanges
+       -- * Logging
+       , LogItem(..)
+       , PWordLog(..)
+       , toPWordLog
+       , reportAsHtmlRows
+       , reportAsText
+       , applyStatementWithLog
+       , applyChangesWithLog
+       , applyChangesWithLogs
+       , applyChangesWithChanges
+       ) where
+
+import Control.Applicative ((<|>))
+import Control.Category ((>>>))
+import Control.Monad ((>=>), join)  -- needed for mtl>=2.3
+import Data.Containers.ListUtils (nubOrd)
+import Data.Functor ((<&>))
+import Data.Maybe (maybeToList, fromMaybe, listToMaybe, mapMaybe)
+import GHC.Generics (Generic)
+
+import Control.DeepSeq (NFData)
+import Control.Monad.State
+
+import Brassica.SoundChange.Apply.Internal.MultiZipper
+import Brassica.SoundChange.Types
+import Data.Bifunctor (Bifunctor(first))
+
+-- | Defines the tags used when applying a 'Rule'.
+data RuleTag
+    = AppStart     -- ^ The start of a rule application
+    | TargetStart  -- ^ The start of the target
+    | TargetEnd    -- ^ The end of the target
+    deriving (Eq, Ord, Show)
+
+-- | A monad in which to process a 'MultiZipper' over
+-- 'Char's. Essentially a @StateT (MultiZipper RuleTag Grapheme) []@:
+-- it stores the 'MultiZipper' as state, and allows failure,
+-- backtracking and multiple answers (backtracking over the state
+-- too).
+newtype RuleAp a = RuleAp { runRuleAp :: MultiZipper RuleTag Grapheme -> [(a, MultiZipper RuleTag Grapheme)] }
+    deriving (Functor, Applicative, Monad, MonadState (MultiZipper RuleTag Grapheme)
+#if __GLASGOW_HASKELL__ > 806
+    , MonadFail
+#endif
+    )
+      via (StateT (MultiZipper RuleTag Grapheme) [])
+
+-- | Lift a partial modification function into a 'State'. Update state
+-- if it succeeds, otherwise rollback.
+modifyMay :: Monad m => (s -> Maybe s) -> StateT s m ()
+modifyMay f = modify $ \s -> fromMaybe s (f s)
+
+-- | Monadic version of 'modify'.
+modifyM :: Monad m => (s -> m s) -> StateT s m ()
+modifyM f = StateT (fmap ((),) . f)
+
+-- | Given a nondeterministic stateful function, lift it into a
+-- 'StateT' computation which returns 'Nothing' when the original
+-- action would have failed with no results.
+try :: (s -> [(a, s)]) -> StateT s [] (Maybe a)
+try p = StateT $ \s ->
+    case p s of
+        [] -> [(Nothing, s)]
+        r -> first Just <$> r
+
+-- | Describes the output of a 'match' operation.
+data MatchOutput = MatchOutput
+    { -- | For each category matched, the index of the matched
+      -- grapheme in that category.
+      matchedCatIxs    :: [Int]
+      -- | For each optional group whether it matched or not
+    , matchedOptionals :: [Bool]
+      -- | For each wildcard, the graphemes which it matched
+    , matchedWildcards :: [[Grapheme]]
+      -- | For each Kleene star, how many repititions it matched
+    , matchedKleenes   :: [Int]
+      -- | The graphemes which were matched
+    , matchedGraphemes :: [Grapheme]
+    } deriving (Show)
+
+modifyMatchedGraphemes :: ([Grapheme] -> [Grapheme]) -> MatchOutput -> MatchOutput
+modifyMatchedGraphemes f MatchOutput{..} = MatchOutput{matchedGraphemes=f matchedGraphemes, ..}
+
+appendGrapheme :: MatchOutput -> Grapheme -> MatchOutput
+appendGrapheme out g = modifyMatchedGraphemes (++[g]) out
+
+instance Semigroup MatchOutput where
+    (MatchOutput a1 b1 c1 d1 e1) <> (MatchOutput a2 b2 c2 d2 e2) =
+        MatchOutput (a1++a2) (b1++b2) (c1++c2) (d1++d2) (e1++e2)
+
+zipWith' :: [a] -> [b] -> (a -> b -> c) -> [c]
+zipWith' xs ys f = zipWith f xs ys
+
+insertAt :: Int -> a -> [a] -> [a]
+insertAt n a as = let (xs,ys) = splitAt n as in xs ++ (a:ys)
+
+insertAtCat :: Int -> Int -> MatchOutput -> MatchOutput
+insertAtCat n i mz = mz { matchedCatIxs = insertAt n i $ matchedCatIxs mz }
+
+insertAtKleene :: Int -> Int -> MatchOutput -> MatchOutput
+insertAtKleene n i mz = mz { matchedKleenes = insertAt n i $ matchedKleenes mz }
+
+-- | Match a single 'Lexeme' against a 'MultiZipper', and advance the
+-- 'MultiZipper' past the match. For each match found, returns the
+-- 'MatchOutput' tupled with the updated 'MultiZipper'.
+match :: MatchOutput          -- ^ The previous 'MatchOutput'
+      -> Maybe Grapheme       -- ^ The previously-matched grapheme, if any. (Used to match a 'Geminate'.)
+      -> Lexeme Expanded 'Matched  -- ^ The lexeme to match.
+      -> MultiZipper t Grapheme   -- ^ The 'MultiZipper' to match against.
+      -> [(MatchOutput, MultiZipper t Grapheme)]
+      -- ^ The output: a tuple @(g, mz)@ as described below.
+match out prev (Optional l) mz =
+    (out <> MatchOutput [] [False] [] [] [], mz) :
+    matchMany (out <> MatchOutput [] [True] [] [] []) prev l mz
+match out prev (Wildcard l) mz = matchWildcard out prev l mz
+match out prev (Kleene l) mz = matchKleene out prev l mz
+match out _ (Grapheme g) mz = (out <> MatchOutput [] [] [] [] [g],) <$> maybeToList (matchGrapheme g mz)
+match out prev (Category (FromElements gs)) mz =
+    concat $ zipWith' gs [0..] $ \e i ->
+        -- make sure to insert new index BEFORE any new ones which
+        -- might be added by the recursive call
+        first (insertAtCat (length $ matchedCatIxs out) i) <$>
+            case e of
+                Left  g  -> match out prev (Grapheme g :: Lexeme Expanded a) mz
+                Right ls -> matchMany out prev ls mz
+match out prev Geminate mz = case prev of
+    Nothing -> []
+    Just prev' -> (out <> MatchOutput [] [] [] [] [prev'],) <$> maybeToList (matchGrapheme prev' mz)
+match out prev (Backreference i (FromElements gs)) mz = do
+    e <- maybeToList $
+        (gs !?) =<< matchedCatIxs out !? (i-1)
+    case e of
+        Left  g  -> match out prev (Grapheme g :: Lexeme Expanded a) mz
+        Right ls -> matchMany out prev ls mz
+
+matchKleene
+    :: MatchOutput
+    -> Maybe Grapheme
+    -> Lexeme Expanded 'Matched
+    -> MultiZipper t Grapheme
+    -> [(MatchOutput, MultiZipper t Grapheme)]
+matchKleene origOut = go 0 origOut
+  where
+    go !n out prev l mz = case match out prev l mz of
+        [] -> [
+            ( insertAtKleene (length $ matchedKleenes origOut) n out
+            , mz
+            ) ]
+        r -> r >>= \(out', mz') -> go (n+1) out' prev l mz'
+
+matchWildcard
+    :: MatchOutput
+    -> Maybe Grapheme
+    -> Lexeme Expanded 'Matched
+    -> MultiZipper t Grapheme
+    -> [(MatchOutput, MultiZipper t Grapheme)]
+matchWildcard = go []
+  where
+    go matched out prev l mz = case match out prev l mz of
+        [] -> maybeToList (consume mz) >>= \case
+            (GBoundary, _) -> []   -- don't continue past word boundary
+            (g, mz') -> go (g:matched) (appendGrapheme out g) prev l mz'
+        r -> r <&> \(out', mz') ->
+            ( out'
+              { matchedWildcards = matchedWildcards out' ++ [reverse matched]
+              }
+            , mz'
+            )
+
+matchGrapheme :: Grapheme -> MultiZipper t Grapheme -> Maybe (MultiZipper t Grapheme)
+matchGrapheme g = matchGraphemeP (==g)
+
+matchGraphemeP :: (Grapheme -> Bool) -> MultiZipper t Grapheme -> Maybe (MultiZipper t Grapheme)
+matchGraphemeP p mz = value mz >>= \cs -> if p cs then fwd mz else Nothing
+
+-- | Match a list of several 'Lexeme's against a
+-- 'MultiZipper'. Arguments and output are the same as with 'match',
+-- though the outputs are given as a list of indices and graphemes
+-- rather than as a single index and grapheme.
+matchMany :: MatchOutput
+          -> Maybe Grapheme
+          -> [Lexeme Expanded 'Matched]
+          -> MultiZipper t Grapheme
+          -> [(MatchOutput, MultiZipper t Grapheme)]
+matchMany out _ [] mz = [(out, mz)]
+matchMany out prev (l:ls) mz =
+    match out prev l mz >>= \(out', mz') ->
+    matchMany  out' (lastMay (matchedGraphemes out') <|> prev) ls mz'
+
+-- | 'matchMany' without any previous match output.
+matchMany' :: Maybe Grapheme
+          -> [Lexeme Expanded 'Matched]
+          -> MultiZipper t Grapheme
+          -> [(MatchOutput, MultiZipper t Grapheme)]
+matchMany' = matchMany (MatchOutput [] [] [] [] [])
+
+-- Small utility function, not exported
+lastMay :: [a] -> Maybe a
+lastMay l = if null l then Nothing else Just (last l)
+
+data ReplacementIndices = ReplacementIndices
+    { ixInCategories :: Int
+    , ixInOptionals :: Int
+    , ixInWildcards :: Int
+    , ixInKleenes :: Int
+    , forcedCategory :: Maybe CategoryNumber
+    } deriving (Show)
+
+data CategoryNumber = CategoryNumber Int | Nondeterministic
+    deriving (Show)
+
+advanceCategory :: ReplacementIndices -> Int -> (CategoryNumber, ReplacementIndices)
+advanceCategory ix cslen =
+    case forcedCategory ix of
+        Just i -> (i, ix { forcedCategory = Nothing })
+        Nothing ->
+            let i = ixInCategories ix in
+                ( if i < cslen then CategoryNumber i else Nondeterministic
+                , ix { ixInCategories = i+1 }
+                )
+
+advanceOptional :: ReplacementIndices -> (Int, ReplacementIndices)
+advanceOptional ix =
+    let i = ixInOptionals ix
+    in (i, ix { ixInOptionals = i+1 })
+
+advanceWildcard :: ReplacementIndices -> (Int, ReplacementIndices)
+advanceWildcard ix =
+    let i = ixInWildcards ix
+    in (i, ix { ixInWildcards = i+1 })
+
+advanceKleene :: ReplacementIndices -> (Int, ReplacementIndices)
+advanceKleene ix =
+    let i = ixInKleenes ix
+    in (i, ix { ixInKleenes = i+1 })
+
+forceCategory :: CategoryNumber -> ReplacementIndices -> ReplacementIndices
+forceCategory i ixs = ixs { forcedCategory = Just i }
+
+-- | Partially safe list indexing
+(!?) :: [a] -> Int -> Maybe a
+(x:_ ) !? 0 = Just x
+(_:xs) !? n = xs !? (n-1)
+[]     !? _ = Nothing
+
+-- | Given a list of 'Lexeme's specifying a replacement, generate all
+-- possible replacements and apply them to the given input.
+mkReplacement
+    :: MatchOutput              -- ^ The result of matching against the target
+    -> [Lexeme Expanded 'Replacement]    -- ^ The 'Lexeme's specifying the replacement.
+    -> MultiZipper t Grapheme
+    -> [MultiZipper t Grapheme]
+mkReplacement out = \ls -> fmap (fst . snd) . go startIxs ls . (,Nothing)
+  where
+    startIxs = ReplacementIndices 0 0 0 0 Nothing
+
+    go
+        :: ReplacementIndices
+        -> [Lexeme Expanded 'Replacement]
+        -> (MultiZipper t Grapheme, Maybe Grapheme)
+        -> [(ReplacementIndices, (MultiZipper t Grapheme, Maybe Grapheme))]
+    go ixs []     (mz, prev) = [(ixs, (mz, prev))]
+    go ixs (l:ls) (mz, prev) = do
+        (ixs', (mz', prev')) <- replaceLex ixs l mz prev
+        go ixs' ls (mz', prev')
+
+    numCatsMatched = length $ matchedCatIxs out
+
+    replaceLex
+        :: ReplacementIndices
+        -> Lexeme Expanded 'Replacement
+        -> MultiZipper t Grapheme
+        -> Maybe Grapheme
+        -> [(ReplacementIndices, (MultiZipper t Grapheme, Maybe Grapheme))]
+    replaceLex ixs (Grapheme g) mz _prev = [(ixs, (insert g mz, Just g))]
+    replaceLex ixs (Category (FromElements gs)) mz prev =
+        case advanceCategory ixs numCatsMatched of
+            (CategoryNumber ci, ixs') ->
+                let i = matchedCatIxs out !! ci in
+                    case gs !? i of
+                        Just (Left g) -> [(ixs', (insert g mz, Just g))]
+                        Just (Right ls) -> go ixs' ls (mz, prev)
+                        Nothing  -> [(ixs', (insert (GMulti "\xfffd") mz, Nothing))]  -- Unicode replacement character
+            (Nondeterministic, ixs') -> gs >>= \case
+                Left g -> [(ixs', (insert g mz, Just g))]
+                Right ls -> go ixs' ls (mz, prev)
+    replaceLex ixs (Optional ls) mz prev =
+        let (co, ixs') = advanceOptional ixs in
+            case matchedOptionals out !? co of
+                Just True -> go ixs' ls (mz, prev)
+                Just False -> [(ixs', (mz, Nothing))]
+                Nothing    ->  (ixs', (mz, Nothing)) : go ixs ls (mz, prev)
+    replaceLex ixs Metathesis mz _prev =
+        [( ixs
+         , ( flip insertMany mz $ reverse $ matchedGraphemes out
+           , listToMaybe $ matchedGraphemes out)
+         )]
+    replaceLex ixs Geminate mz prev =
+        [(ixs, (flip insertMany mz $ maybeToList prev, prev))]
+    replaceLex ixs Discard mz prev =
+        let (_, ixs') = advanceCategory ixs numCatsMatched
+        in [(ixs', (mz, prev))]
+    replaceLex ixs (Backreference i c) mz prev =
+        let ixs' = forceCategory (CategoryNumber $ i-1) ixs -- 1-based indexing!
+        in replaceLex ixs' (Category c) mz prev
+    replaceLex ixs (Multiple c) mz prev =
+        let ixs' = forceCategory Nondeterministic ixs
+        in replaceLex ixs' (Category c) mz prev
+    replaceLex ixs (Wildcard l) mz prev =
+        let (i, ixs') = advanceWildcard ixs
+        in case matchedWildcards out !? i of
+            Just w -> go ixs' (fmap Grapheme w ++ [l]) (mz, prev)
+            -- need to add 'l' here too
+            Nothing -> replaceLex ixs' l mz prev
+    replaceLex ixs (Kleene l) mz prev =
+        let (i, ixs') = advanceKleene ixs
+        in case matchedKleenes out !? i of
+            Just n -> go ixs' (replicate n l) (mz, prev)
+            Nothing -> [(ixs', (mz, prev))]
+
+-- | Given a 'Rule' and a 'MultiZipper', determines whether the
+-- 'exception' of that rule (if any) applies starting at the current
+-- position of the 'MultiZipper'; if it does, returns the index of the
+-- first element of each matching 'target'.
+exceptionAppliesAtPoint
+    :: [Lexeme Expanded 'Matched]
+    -> Environment Expanded
+    -> MultiZipper RuleTag Grapheme -> [Int]
+exceptionAppliesAtPoint target (ex1, ex2) mz = fmap fst $ flip runRuleAp mz $ do
+    ex1Out <- RuleAp $ matchMany' Nothing ex1
+    pos <- gets curPos
+    MatchOutput{matchedGraphemes} <- RuleAp $ matchMany' Nothing target
+    _ <- RuleAp $ matchMany ex1Out (listToMaybe matchedGraphemes) ex2
+    return pos
+
+-- | Given a target and environment, determine if they rule
+-- matches. If so, for each match, set the appropriate 'RuleTag's and
+-- return a tuple of @(is, gs)@, where @gs@ is a list of matched
+-- t'Grapheme's, and @is@ is a list of indices, one for each
+-- 'Category' lexeme matched.
+matchRuleAtPoint
+    :: [Lexeme Expanded 'Matched]
+    -> Environment Expanded
+    -> MultiZipper RuleTag Grapheme
+    -> [(MatchOutput, MultiZipper RuleTag Grapheme)]
+matchRuleAtPoint target (env1,env2) mz = flip runRuleAp mz $ do
+    env1Out <- RuleAp $ matchMany' Nothing env1
+    -- start of target needs to be INSIDE 'MultiZipper'!
+    -- otherwise get weird things like /x/#_ resulting in
+    -- #abc#→#xabd#x when it should be #abc#→#xabc#
+    gets atBoundary >>= \case
+        True -> RuleAp $ const []
+        False -> do
+            modify $ tag TargetStart
+            matchResult <- RuleAp $ matchMany' Nothing target
+            modify $ tag TargetEnd
+            _ <- RuleAp $ matchMany env1Out (listToMaybe $ matchedGraphemes matchResult) env2
+            return matchResult
+
+data RuleStatus = SuccessNormal | SuccessEpenthesis | Failure
+    deriving (Eq, Show)
+
+-- | Given a 'Rule', determine if the rule matches at the current
+-- point; if so, apply the rule, adding appropriate tags.
+applyOnce :: Rule Expanded -> StateT (MultiZipper RuleTag Grapheme) [] RuleStatus
+applyOnce r@Rule{target, replacement, exception} =
+    modify (tag AppStart) >> go (environment r)
+  where
+    go [] = return Failure
+    go (env:envs) = do
+        result <- try (matchRuleAtPoint target env)
+        case result of
+            Just out -> do
+                exs <- case exception of
+                    Nothing -> pure []
+                    Just ex -> gets $ join . toList .
+                        extend' (exceptionAppliesAtPoint target ex)
+                gets (locationOf TargetStart) >>= \p ->
+                    if maybe True (`elem` exs) p
+                    then return Failure
+                    else do
+                        modifyMay $ delete (TargetStart, TargetEnd)
+                        modifyMay $ seek TargetStart
+                        modifyM $ mkReplacement out replacement
+                        return $
+                            if null (matchedGraphemes out)
+                                then SuccessEpenthesis
+                                else SuccessNormal
+            Nothing -> modifyMay (seek AppStart) >> go envs
+
+-- | Remove tags and advance the current index to the next t'Grapheme'
+-- after the rule application.
+setupForNextApplication
+    :: RuleStatus
+    -> Rule Expanded
+    -> MultiZipper RuleTag Grapheme
+    -> Maybe (MultiZipper RuleTag Grapheme)
+setupForNextApplication status Rule{flags=Flags{applyDirection}} =
+    fmap untag . case applyDirection of
+        RTL -> seek AppStart >=> bwd
+        LTR -> case status of
+            SuccessNormal -> seek TargetEnd
+            SuccessEpenthesis ->
+                -- need to move forward if applying an epenthesis rule to avoid an infinite loop
+                seek TargetEnd >=> fwd
+            Failure -> seek AppStart >=> fwd
+
+-- | Apply a 'Rule' to a 'MultiZipper'. The application will start at
+-- the beginning of the 'MultiZipper', and will be repeated as many
+-- times as possible. Returns all valid results.
+applyRule :: Rule Expanded -> MultiZipper RuleTag Grapheme -> [MultiZipper RuleTag Grapheme]
+applyRule r = \mz ->    -- use a lambda so mz isn't shadowed in the where block
+    let startingPos = case applyDirection $ flags r of
+            LTR -> toBeginning mz
+            RTL -> toEnd mz
+        result = repeatRule (applyOnce r) startingPos
+    in if sporadic $ flags r
+          then mz : result
+          else result
+  where
+    repeatRule
+        :: StateT (MultiZipper RuleTag Grapheme) [] RuleStatus
+        -> MultiZipper RuleTag Grapheme
+        -> [MultiZipper RuleTag Grapheme]
+    repeatRule m mz = runStateT m mz >>= \(status, mz') ->
+        if (status /= Failure) && applyOnceOnly (flags r)
+        then [mz']
+        else case setupForNextApplication status r mz' of
+            Just mz'' -> repeatRule m mz''
+            Nothing -> [mz']
+
+-- | Check that the 'MultiZipper' contains only graphemes listed in
+-- the given 'CategoriesDecl', replacing all unlisted graphemes with
+-- U+FFFD.
+checkGraphemes :: [Grapheme] -> MultiZipper RuleTag Grapheme -> MultiZipper RuleTag Grapheme
+checkGraphemes gs = fmap $ \case
+    GBoundary -> GBoundary
+    g -> if g `elem` gs then g else GMulti "\xfffd"
+
+-- | Apply a 'Statement' to a 'MultiZipper'. This is a simple wrapper
+-- around 'applyRule' and 'checkGraphemes'.
+applyStatement
+    :: Statement Expanded [Grapheme]
+    -> MultiZipper RuleTag Grapheme
+    -> [MultiZipper RuleTag Grapheme]
+applyStatement (RuleS r) mz = applyRule r mz
+applyStatement (DirectiveS gs) mz = [checkGraphemes gs mz]
+
+-- | Apply a single 'Rule' to a word.
+--
+-- Note: duplicate outputs from this function are removed. To keep
+-- duplicates, use the lower-level internal function 'applyRule'
+-- directly.
+applyRuleStr :: Rule Expanded -> PWord -> [PWord]
+-- Note: 'fromJust' is safe here as 'apply' should always succeed
+applyRuleStr r s = nubOrd $ fmap toList $ applyRule r $ fromListStart s
+
+-- | Apply a single 'Statement' to a word.
+--
+-- Note: as with 'applyRuleStr', duplicate outputs from this function
+-- are removed. To keep duplicates, use the lower-level internal
+-- function 'applyStatement' directly.
+applyStatementStr :: Statement Expanded [Grapheme] -> PWord -> [PWord]
+applyStatementStr st =
+    addBoundaries
+    >>> fromListStart
+    >>> applyStatement st
+    >>> fmap (toList >>> removeBoundaries)
+    >>> nubOrd
+
+-- | A log item representing a single application of an action. (In
+-- practise this will usually be a 'Statement'.) Specifies the action
+-- which was applied, as well as the ‘before’ and ‘after’ states.
+data LogItem r = ActionApplied
+    { action :: r
+    , input :: PWord
+    , output :: PWord
+    } deriving (Show, Functor, Generic, NFData)
+
+-- | Logs the evolution of a 'PWord' as various actions are applied to
+-- it. The actions (usually 'Statement's) are of type @r@.
+data PWordLog r = PWordLog
+    { initialWord :: PWord
+    -- ^ The initial word, before any actions have been applied
+    , derivations :: [(PWord, r)]
+    -- ^ The state of the word after each action @r@, stored alongside
+    -- the action which was applied at each point
+    } deriving (Show, Functor, Generic, NFData)
+
+toPWordLog :: [LogItem r] -> Maybe (PWordLog r)
+toPWordLog [] = Nothing
+toPWordLog ls@(l : _) = Just $ PWordLog
+    { initialWord = input l
+    , derivations = (\ActionApplied{..} -> (output, action)) <$> ls
+    }
+
+-- | Render a single 'PWordLog' to rows of an HTML table. For
+-- instance, the example log given in the documentation for
+-- 'reportAsText' would be converted to the following HTML:
+--
+-- > "<tr><td>tara</td><td>&rarr;</td><td>tazha</td><td>(r / zh)</td></tr><tr><td></td><td>&rarr;</td><td>tazh</td><td>(V / / _ #)</td></tr>"
+--
+-- Which might be displayed in an HTML table as something like the
+-- following:
+--
+-- +------+---+-------+-------------+ 
+-- | tara | → | tazha | (r / zh)    |
+-- +------+---+-------+-------------+ 
+-- |      | → | tazh  | (V / / _ #) |
+-- +------+---+-------+-------------+ 
+
+reportAsHtmlRows :: (r -> String) -> PWordLog r -> String
+reportAsHtmlRows render item = go (concatWithBoundary $ initialWord item) (derivations item)
+  where
+    go _ [] = ""
+    go cell1 ((output, action) : ds) =
+        ("<tr><td>" ++ cell1 ++ "</td><td>&rarr;</td><td>"
+         ++ concatWithBoundary output
+         ++ "</td><td>(" ++ render action ++ ")</td></tr>")
+        ++ go "" ds
+
+-- | Render a single 'PWordLog' to plain text. For instance, this log:
+--
+-- > PWordLog
+-- >   { initialWord = ["t", "a", "r", "a"]
+-- >   , derivations =
+-- >     [ (["t", "a", "zh", "a"], "r / zh")
+-- >     , (["t", "a", "zh"], "V / / _ #")
+-- >     ]
+-- >   }
+--
+-- Would render as:
+--
+-- > tara
+-- >   -> tazha  (r / zh)
+-- >   -> tazh   (V / / _ #)
+reportAsText :: (r -> String) -> PWordLog r -> String
+reportAsText render item = unlines $
+    concatWithBoundary (initialWord item) : fmap toLine (alignWithPadding $ derivations item)
+  where
+    alignWithPadding ds =
+        let (fmap concatWithBoundary -> outputs, actions) = unzip ds
+            maxlen = maximum $ length <$> outputs
+            padded = outputs <&> \o -> o ++ replicate (maxlen - length o) ' '
+        in zip padded actions
+
+    toLine (output, action) = "  -> " ++ output ++ "  (" ++ render action ++ ")"
+
+-- | Apply a single 'Statement' to a word. Returns a 'LogItem' for
+-- each possible result, or @[]@ if the rule does not apply and the
+-- input is returned unmodified.
+applyStatementWithLog
+    :: Statement Expanded [Grapheme]
+    -> PWord
+    -> [LogItem (Statement Expanded [Grapheme])]
+applyStatementWithLog st w = case applyStatementStr st w of
+    [w'] -> if w' == w then [] else [ActionApplied st w w']
+    r -> ActionApplied st w <$> r
+
+-- | Apply 'SoundChanges' to a word. For each possible result, returns
+-- a 'LogItem' for each 'Statement' which altered the input.
+applyChangesWithLog
+    :: SoundChanges Expanded [Grapheme]
+    -> PWord
+    -> [[LogItem (Statement Expanded [Grapheme])]]
+applyChangesWithLog [] _ = [[]]
+applyChangesWithLog (st:sts) w =
+    case applyStatementWithLog st w of
+        [] -> applyChangesWithLog sts w
+        items -> items >>= \l@ActionApplied{output=w'} ->
+            (l :) <$> applyChangesWithLog sts w'
+
+-- | Apply 'SoundChanges' to a word, returning an 'PWordLog'
+-- for each possible result.
+applyChangesWithLogs
+    :: SoundChanges Expanded [Grapheme]
+    -> PWord
+    -> [PWordLog (Statement Expanded [Grapheme])]
+applyChangesWithLogs scs w = mapMaybe toPWordLog $ applyChangesWithLog  scs w
+
+-- | Apply a set of 'SoundChanges' to a word.
+applyChanges :: SoundChanges Expanded [Grapheme] -> PWord -> [PWord]
+applyChanges sts w =
+    lastOutput <$> applyChangesWithLog sts w
+  where
+    lastOutput [] = w
+    lastOutput ls = output $ last ls
+
+-- | Apply 'SoundChanges' to a word returning the final results, as
+-- well as a boolean value indicating whether the word should be
+-- highlighted in a UI due to changes from its initial value. (Note
+-- that this accounts for 'highlightChanges' values.)
+applyChangesWithChanges :: SoundChanges Expanded [Grapheme] -> PWord -> [(PWord, Bool)]
+applyChangesWithChanges sts w = applyChangesWithLog sts w <&> \case
+    [] -> (w, False)
+    logs -> (output $ last logs, hasChanged logs)
+  where
+    hasChanged = any $ \case
+        ActionApplied{action=RuleS rule} -> highlightChanges $ flags rule
+        ActionApplied{action=DirectiveS _} -> True